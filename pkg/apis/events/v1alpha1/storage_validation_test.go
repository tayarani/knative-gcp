/*
Copyright 2019 Google LLC

Licensed under the Apache License, Version 2.0 (the "License");
you may not use this file except in compliance with the License.
You may obtain a copy of the License at

    http://www.apache.org/licenses/LICENSE-2.0

Unless required by applicable law or agreed to in writing, software
distributed under the License is distributed on an "AS IS" BASIS,
WITHOUT WARRANTIES OR CONDITIONS OF ANY KIND, either express or implied.
See the License for the specific language governing permissions and
limitations under the License.
*/

package v1alpha1

import (
	"context"
	"testing"

	duckv1alpha1 "github.com/google/knative-gcp/pkg/apis/duck/v1alpha1"
	"knative.dev/pkg/apis"
	duckv1 "knative.dev/pkg/apis/duck/v1"
	apisv1alpha1 "knative.dev/pkg/apis/v1alpha1"

	"github.com/google/go-cmp/cmp"
	corev1 "k8s.io/api/core/v1"
)

var (
	// Bare minimum is Bucket and Sink
	minimalStorageSpec = StorageSpec{
		Bucket: "my-test-bucket",
<<<<<<< HEAD
		SourceSpec: duckv1.SourceSpec{
			Sink: apisv1alpha1.Destination{
				ObjectReference: &corev1.ObjectReference{
					APIVersion: "foo",
					Kind:       "bar",
					Namespace:  "baz",
					Name:       "qux",
=======
		PubSubSpec: duckv1alpha1.PubSubSpec{
			SourceSpec: duckv1beta1.SourceSpec{
				Sink: apisv1alpha1.Destination{
					ObjectReference: &corev1.ObjectReference{
						APIVersion: "foo",
						Kind:       "bar",
						Namespace:  "baz",
						Name:       "qux",
					},
>>>>>>> 0cff3a26
				},
			},
		},
	}

	// Bucket, Sink and Secret
	withSecret = StorageSpec{
		Bucket: "my-test-bucket",
<<<<<<< HEAD
		SourceSpec: duckv1.SourceSpec{
			Sink: apisv1alpha1.Destination{
				ObjectReference: &corev1.ObjectReference{
					APIVersion: "foo",
					Kind:       "bar",
					Namespace:  "baz",
					Name:       "qux",
=======
		PubSubSpec: duckv1alpha1.PubSubSpec{
			SourceSpec: duckv1beta1.SourceSpec{
				Sink: apisv1alpha1.Destination{
					ObjectReference: &corev1.ObjectReference{
						APIVersion: "foo",
						Kind:       "bar",
						Namespace:  "baz",
						Name:       "qux",
					},
>>>>>>> 0cff3a26
				},
			},
			Secret: &corev1.SecretKeySelector{
				LocalObjectReference: corev1.LocalObjectReference{
					Name: "secret-name",
				},
				Key: "secret-key",
			},
		},
	}

	// Bucket, Sink, Secret, and PubSubSecret
	withPubSubSecret = StorageSpec{
		Bucket: "my-test-bucket",
<<<<<<< HEAD
		SourceSpec: duckv1.SourceSpec{
			Sink: apisv1alpha1.Destination{
				ObjectReference: &corev1.ObjectReference{
					APIVersion: "foo",
					Kind:       "bar",
					Namespace:  "baz",
					Name:       "qux",
=======
		PubSubSpec: duckv1alpha1.PubSubSpec{
			SourceSpec: duckv1beta1.SourceSpec{
				Sink: apisv1alpha1.Destination{
					ObjectReference: &corev1.ObjectReference{
						APIVersion: "foo",
						Kind:       "bar",
						Namespace:  "baz",
						Name:       "qux",
					},
>>>>>>> 0cff3a26
				},
			},
			Secret: &corev1.SecretKeySelector{
				LocalObjectReference: corev1.LocalObjectReference{
					Name: "gcs-secret-name",
				},
				Key: "gcs-secret-key",
			},
			PubSubSecret: &corev1.SecretKeySelector{
				LocalObjectReference: corev1.LocalObjectReference{
					Name: "pullsubscription-secret-name",
				},
				Key: "pullsubscription-secret-key",
			},
		},
	}
)

func TestValidationFields(t *testing.T) {
	testCases := []struct {
		name string
		s    *Storage
		want *apis.FieldError
	}{{
		name: "empty",
		s:    &Storage{Spec: StorageSpec{}},
		want: func() *apis.FieldError {
			fe := apis.ErrMissingField("spec.bucket", "spec.sink")
			return fe
		}(),
	}, {
		name: "missing sink",
		s:    &Storage{Spec: StorageSpec{Bucket: "foo"}},
		want: func() *apis.FieldError {
			fe := apis.ErrMissingField("spec.sink")
			return fe
		}(),
	}}
	for _, test := range testCases {
		t.Run(test.name, func(t *testing.T) {
			got := test.s.Validate(context.TODO())
			if diff := cmp.Diff(test.want.Error(), got.Error()); diff != "" {
				t.Errorf("%s: Validate StorageSpec (-want, +got) = %v", test.name, diff)
			}
		})
	}
}

func TestSpecValidationFields(t *testing.T) {
	testCases := []struct {
		name string
		spec *StorageSpec
		want *apis.FieldError
	}{{
		name: "empty",
		spec: &StorageSpec{},
		want: func() *apis.FieldError {
			fe := apis.ErrMissingField("bucket", "sink")
			return fe
		}(),
	}, {
		name: "missing sink",
		spec: &StorageSpec{Bucket: "foo"},
		want: func() *apis.FieldError {
			fe := apis.ErrMissingField("sink")
			return fe
		}(),
	}, {
		name: "missing bucket",
		spec: &StorageSpec{
<<<<<<< HEAD
			SourceSpec: duckv1.SourceSpec{
				Sink: apisv1alpha1.Destination{
					ObjectReference: &corev1.ObjectReference{
						APIVersion: "foo",
						Kind:       "bar",
						Namespace:  "baz",
						Name:       "qux",
=======
			PubSubSpec: duckv1alpha1.PubSubSpec{
				SourceSpec: duckv1beta1.SourceSpec{
					Sink: apisv1alpha1.Destination{
						ObjectReference: &corev1.ObjectReference{
							APIVersion: "foo",
							Kind:       "bar",
							Namespace:  "baz",
							Name:       "qux",
						},
>>>>>>> 0cff3a26
					},
				},
			},
		},
		want: func() *apis.FieldError {
			fe := apis.ErrMissingField("bucket")
			return fe
		}(),
	}, {
		name: "invalid secret, missing name",
		spec: &StorageSpec{
			Bucket: "my-test-bucket",
<<<<<<< HEAD
			SourceSpec: duckv1.SourceSpec{
				Sink: apisv1alpha1.Destination{
					ObjectReference: &corev1.ObjectReference{
						APIVersion: "foo",
						Kind:       "bar",
						Namespace:  "baz",
						Name:       "qux",
=======
			PubSubSpec: duckv1alpha1.PubSubSpec{
				SourceSpec: duckv1beta1.SourceSpec{
					Sink: apisv1alpha1.Destination{
						ObjectReference: &corev1.ObjectReference{
							APIVersion: "foo",
							Kind:       "bar",
							Namespace:  "baz",
							Name:       "qux",
						},
>>>>>>> 0cff3a26
					},
				},
				Secret: &corev1.SecretKeySelector{
					LocalObjectReference: corev1.LocalObjectReference{},
					Key:                  "secret-test-key",
				},
			},
		},
		want: func() *apis.FieldError {
			fe := apis.ErrMissingField("secret.name")
			return fe
		}(),
	}, {
		name: "invalid gcs secret, missing key",
		spec: &StorageSpec{
			Bucket: "my-test-bucket",
<<<<<<< HEAD
			SourceSpec: duckv1.SourceSpec{
				Sink: apisv1alpha1.Destination{
					ObjectReference: &corev1.ObjectReference{
						APIVersion: "foo",
						Kind:       "bar",
						Namespace:  "baz",
						Name:       "qux",
=======
			PubSubSpec: duckv1alpha1.PubSubSpec{
				SourceSpec: duckv1beta1.SourceSpec{
					Sink: apisv1alpha1.Destination{
						ObjectReference: &corev1.ObjectReference{
							APIVersion: "foo",
							Kind:       "bar",
							Namespace:  "baz",
							Name:       "qux",
						},
>>>>>>> 0cff3a26
					},
				},
				Secret: &corev1.SecretKeySelector{
					LocalObjectReference: corev1.LocalObjectReference{Name: "gcs-test-secret"},
				},
			},
		},
		want: func() *apis.FieldError {
			fe := apis.ErrMissingField("secret.key")
			return fe
		}(),
	}, {
		name: "invalid pullsubscription secret, missing name",
		spec: &StorageSpec{
			Bucket: "my-test-bucket",
<<<<<<< HEAD
			SourceSpec: duckv1.SourceSpec{
				Sink: apisv1alpha1.Destination{
					ObjectReference: &corev1.ObjectReference{
						APIVersion: "foo",
						Kind:       "bar",
						Namespace:  "baz",
						Name:       "qux",
=======
			PubSubSpec: duckv1alpha1.PubSubSpec{
				SourceSpec: duckv1beta1.SourceSpec{
					Sink: apisv1alpha1.Destination{
						ObjectReference: &corev1.ObjectReference{
							APIVersion: "foo",
							Kind:       "bar",
							Namespace:  "baz",
							Name:       "qux",
						},
>>>>>>> 0cff3a26
					},
				},
				PubSubSecret: &corev1.SecretKeySelector{
					LocalObjectReference: corev1.LocalObjectReference{},
					Key:                  "secret-test-key",
				},
			},
		},
		want: func() *apis.FieldError {
			fe := apis.ErrMissingField("pubSubSecret.name")
			return fe
		}(),
	}, {
		name: "invalid gcs secret, missing key",
		spec: &StorageSpec{
			Bucket: "my-test-bucket",
<<<<<<< HEAD
			SourceSpec: duckv1.SourceSpec{
				Sink: apisv1alpha1.Destination{
					ObjectReference: &corev1.ObjectReference{
						APIVersion: "foo",
						Kind:       "bar",
						Namespace:  "baz",
						Name:       "qux",
=======
			PubSubSpec: duckv1alpha1.PubSubSpec{
				SourceSpec: duckv1beta1.SourceSpec{
					Sink: apisv1alpha1.Destination{
						ObjectReference: &corev1.ObjectReference{
							APIVersion: "foo",
							Kind:       "bar",
							Namespace:  "baz",
							Name:       "qux",
						},
>>>>>>> 0cff3a26
					},
				},
				PubSubSecret: &corev1.SecretKeySelector{
					LocalObjectReference: corev1.LocalObjectReference{Name: "gcs-test-secret"},
				},
			},
		},
		want: func() *apis.FieldError {
			fe := apis.ErrMissingField("pubSubSecret.key")
			return fe
		}(),
	}}
	for _, test := range testCases {
		t.Run(test.name, func(t *testing.T) {
			got := test.spec.Validate(context.TODO())
			if diff := cmp.Diff(test.want.Error(), got.Error()); diff != "" {
				t.Errorf("%s: Validate StorageSpec (-want, +got) = %v", test.name, diff)
			}
		})
	}

}<|MERGE_RESOLUTION|>--- conflicted
+++ resolved
@@ -33,17 +33,8 @@
 	// Bare minimum is Bucket and Sink
 	minimalStorageSpec = StorageSpec{
 		Bucket: "my-test-bucket",
-<<<<<<< HEAD
-		SourceSpec: duckv1.SourceSpec{
-			Sink: apisv1alpha1.Destination{
-				ObjectReference: &corev1.ObjectReference{
-					APIVersion: "foo",
-					Kind:       "bar",
-					Namespace:  "baz",
-					Name:       "qux",
-=======
 		PubSubSpec: duckv1alpha1.PubSubSpec{
-			SourceSpec: duckv1beta1.SourceSpec{
+			SourceSpec: duckv1.SourceSpec{
 				Sink: apisv1alpha1.Destination{
 					ObjectReference: &corev1.ObjectReference{
 						APIVersion: "foo",
@@ -51,7 +42,6 @@
 						Namespace:  "baz",
 						Name:       "qux",
 					},
->>>>>>> 0cff3a26
 				},
 			},
 		},
@@ -60,17 +50,8 @@
 	// Bucket, Sink and Secret
 	withSecret = StorageSpec{
 		Bucket: "my-test-bucket",
-<<<<<<< HEAD
-		SourceSpec: duckv1.SourceSpec{
-			Sink: apisv1alpha1.Destination{
-				ObjectReference: &corev1.ObjectReference{
-					APIVersion: "foo",
-					Kind:       "bar",
-					Namespace:  "baz",
-					Name:       "qux",
-=======
 		PubSubSpec: duckv1alpha1.PubSubSpec{
-			SourceSpec: duckv1beta1.SourceSpec{
+			SourceSpec: duckv1.SourceSpec{
 				Sink: apisv1alpha1.Destination{
 					ObjectReference: &corev1.ObjectReference{
 						APIVersion: "foo",
@@ -78,7 +59,6 @@
 						Namespace:  "baz",
 						Name:       "qux",
 					},
->>>>>>> 0cff3a26
 				},
 			},
 			Secret: &corev1.SecretKeySelector{
@@ -93,17 +73,8 @@
 	// Bucket, Sink, Secret, and PubSubSecret
 	withPubSubSecret = StorageSpec{
 		Bucket: "my-test-bucket",
-<<<<<<< HEAD
-		SourceSpec: duckv1.SourceSpec{
-			Sink: apisv1alpha1.Destination{
-				ObjectReference: &corev1.ObjectReference{
-					APIVersion: "foo",
-					Kind:       "bar",
-					Namespace:  "baz",
-					Name:       "qux",
-=======
 		PubSubSpec: duckv1alpha1.PubSubSpec{
-			SourceSpec: duckv1beta1.SourceSpec{
+			SourceSpec: duckv1.SourceSpec{
 				Sink: apisv1alpha1.Destination{
 					ObjectReference: &corev1.ObjectReference{
 						APIVersion: "foo",
@@ -111,7 +82,6 @@
 						Namespace:  "baz",
 						Name:       "qux",
 					},
->>>>>>> 0cff3a26
 				},
 			},
 			Secret: &corev1.SecretKeySelector{
@@ -182,25 +152,15 @@
 	}, {
 		name: "missing bucket",
 		spec: &StorageSpec{
-<<<<<<< HEAD
-			SourceSpec: duckv1.SourceSpec{
-				Sink: apisv1alpha1.Destination{
-					ObjectReference: &corev1.ObjectReference{
-						APIVersion: "foo",
-						Kind:       "bar",
-						Namespace:  "baz",
-						Name:       "qux",
-=======
-			PubSubSpec: duckv1alpha1.PubSubSpec{
-				SourceSpec: duckv1beta1.SourceSpec{
-					Sink: apisv1alpha1.Destination{
-						ObjectReference: &corev1.ObjectReference{
-							APIVersion: "foo",
-							Kind:       "bar",
-							Namespace:  "baz",
-							Name:       "qux",
-						},
->>>>>>> 0cff3a26
+			PubSubSpec: duckv1alpha1.PubSubSpec{
+				SourceSpec: duckv1.SourceSpec{
+					Sink: apisv1alpha1.Destination{
+						ObjectReference: &corev1.ObjectReference{
+							APIVersion: "foo",
+							Kind:       "bar",
+							Namespace:  "baz",
+							Name:       "qux",
+						},
 					},
 				},
 			},
@@ -213,25 +173,15 @@
 		name: "invalid secret, missing name",
 		spec: &StorageSpec{
 			Bucket: "my-test-bucket",
-<<<<<<< HEAD
-			SourceSpec: duckv1.SourceSpec{
-				Sink: apisv1alpha1.Destination{
-					ObjectReference: &corev1.ObjectReference{
-						APIVersion: "foo",
-						Kind:       "bar",
-						Namespace:  "baz",
-						Name:       "qux",
-=======
-			PubSubSpec: duckv1alpha1.PubSubSpec{
-				SourceSpec: duckv1beta1.SourceSpec{
-					Sink: apisv1alpha1.Destination{
-						ObjectReference: &corev1.ObjectReference{
-							APIVersion: "foo",
-							Kind:       "bar",
-							Namespace:  "baz",
-							Name:       "qux",
-						},
->>>>>>> 0cff3a26
+			PubSubSpec: duckv1alpha1.PubSubSpec{
+				SourceSpec: duckv1.SourceSpec{
+					Sink: apisv1alpha1.Destination{
+						ObjectReference: &corev1.ObjectReference{
+							APIVersion: "foo",
+							Kind:       "bar",
+							Namespace:  "baz",
+							Name:       "qux",
+						},
 					},
 				},
 				Secret: &corev1.SecretKeySelector{
@@ -248,25 +198,15 @@
 		name: "invalid gcs secret, missing key",
 		spec: &StorageSpec{
 			Bucket: "my-test-bucket",
-<<<<<<< HEAD
-			SourceSpec: duckv1.SourceSpec{
-				Sink: apisv1alpha1.Destination{
-					ObjectReference: &corev1.ObjectReference{
-						APIVersion: "foo",
-						Kind:       "bar",
-						Namespace:  "baz",
-						Name:       "qux",
-=======
-			PubSubSpec: duckv1alpha1.PubSubSpec{
-				SourceSpec: duckv1beta1.SourceSpec{
-					Sink: apisv1alpha1.Destination{
-						ObjectReference: &corev1.ObjectReference{
-							APIVersion: "foo",
-							Kind:       "bar",
-							Namespace:  "baz",
-							Name:       "qux",
-						},
->>>>>>> 0cff3a26
+			PubSubSpec: duckv1alpha1.PubSubSpec{
+				SourceSpec: duckv1.SourceSpec{
+					Sink: apisv1alpha1.Destination{
+						ObjectReference: &corev1.ObjectReference{
+							APIVersion: "foo",
+							Kind:       "bar",
+							Namespace:  "baz",
+							Name:       "qux",
+						},
 					},
 				},
 				Secret: &corev1.SecretKeySelector{
@@ -282,25 +222,15 @@
 		name: "invalid pullsubscription secret, missing name",
 		spec: &StorageSpec{
 			Bucket: "my-test-bucket",
-<<<<<<< HEAD
-			SourceSpec: duckv1.SourceSpec{
-				Sink: apisv1alpha1.Destination{
-					ObjectReference: &corev1.ObjectReference{
-						APIVersion: "foo",
-						Kind:       "bar",
-						Namespace:  "baz",
-						Name:       "qux",
-=======
-			PubSubSpec: duckv1alpha1.PubSubSpec{
-				SourceSpec: duckv1beta1.SourceSpec{
-					Sink: apisv1alpha1.Destination{
-						ObjectReference: &corev1.ObjectReference{
-							APIVersion: "foo",
-							Kind:       "bar",
-							Namespace:  "baz",
-							Name:       "qux",
-						},
->>>>>>> 0cff3a26
+			PubSubSpec: duckv1alpha1.PubSubSpec{
+				SourceSpec: duckv1.SourceSpec{
+					Sink: apisv1alpha1.Destination{
+						ObjectReference: &corev1.ObjectReference{
+							APIVersion: "foo",
+							Kind:       "bar",
+							Namespace:  "baz",
+							Name:       "qux",
+						},
 					},
 				},
 				PubSubSecret: &corev1.SecretKeySelector{
@@ -317,25 +247,15 @@
 		name: "invalid gcs secret, missing key",
 		spec: &StorageSpec{
 			Bucket: "my-test-bucket",
-<<<<<<< HEAD
-			SourceSpec: duckv1.SourceSpec{
-				Sink: apisv1alpha1.Destination{
-					ObjectReference: &corev1.ObjectReference{
-						APIVersion: "foo",
-						Kind:       "bar",
-						Namespace:  "baz",
-						Name:       "qux",
-=======
-			PubSubSpec: duckv1alpha1.PubSubSpec{
-				SourceSpec: duckv1beta1.SourceSpec{
-					Sink: apisv1alpha1.Destination{
-						ObjectReference: &corev1.ObjectReference{
-							APIVersion: "foo",
-							Kind:       "bar",
-							Namespace:  "baz",
-							Name:       "qux",
-						},
->>>>>>> 0cff3a26
+			PubSubSpec: duckv1alpha1.PubSubSpec{
+				SourceSpec: duckv1.SourceSpec{
+					Sink: apisv1alpha1.Destination{
+						ObjectReference: &corev1.ObjectReference{
+							APIVersion: "foo",
+							Kind:       "bar",
+							Namespace:  "baz",
+							Name:       "qux",
+						},
 					},
 				},
 				PubSubSecret: &corev1.SecretKeySelector{
