--- conflicted
+++ resolved
@@ -26,29 +26,6 @@
 )
 
 func TestPullSubscriptionDefaults(t *testing.T) {
-<<<<<<< HEAD
-	days7 := 7 * 24 * time.Hour
-	secs30 := 30 * time.Second
-	want := &PullSubscription{Spec: PullSubscriptionSpec{
-		AckDeadline:       &secs30,
-		RetentionDuration: &days7,
-	}}
-
-	got := &PullSubscription{Spec: PullSubscriptionSpec{}}
-	got.SetDefaults(context.Background())
-
-	if diff := cmp.Diff(want, got); diff != "" {
-		t.Errorf("failed to get expected (-want, +got) = %v", diff)
-	}
-}
-
-func TestPullSubscriptionDefaults_NoChange(t *testing.T) {
-	days2 := 2 * 24 * time.Hour
-	secs60 := 60 * time.Second
-	want := &PullSubscription{Spec: PullSubscriptionSpec{
-		AckDeadline:       &secs60,
-		RetentionDuration: &days2,
-=======
 	tests := []struct {
 		name  string
 		start *PullSubscription
@@ -83,7 +60,6 @@
 			},
 			Spec: PullSubscriptionSpec{},
 		},
->>>>>>> b1be21ce
 	}}
 
 	for _, test := range tests {
@@ -96,4 +72,19 @@
 			}
 		})
 	}
+}
+
+func TestPullSubscriptionDefaults_NoChange(t *testing.T) {
+	days2 := 2 * 24 * time.Hour
+	secs60 := 60 * time.Second
+	want := &PullSubscription{Spec: PullSubscriptionSpec{
+		AckDeadline:       &secs60,
+		RetentionDuration: &days2,
+	}}
+
+	got := want.DeepCopy()
+	got.SetDefaults(context.Background())
+	if diff := cmp.Diff(want, got); diff != "" {
+		t.Errorf("failed to get expected (-want, +got) = %v", diff)
+	}
 }