/*
Copyright 2019 The Knative Authors

Licensed under the Apache License, Version 2.0 (the "License");
you may not use this file except in compliance with the License.
You may obtain a copy of the License at

    http://www.apache.org/licenses/LICENSE-2.0

Unless required by applicable law or agreed to in writing, software
distributed under the License is distributed on an "AS IS" BASIS,
WITHOUT WARRANTIES OR CONDITIONS OF ANY KIND, either express or implied.
See the License for the specific language governing permissions and
limitations under the License.
*/

package main

import (
	"context"
	"flag"
	"fmt"
	"log"

	"go.uber.org/zap"
	"k8s.io/apimachinery/pkg/runtime/schema"
	"k8s.io/client-go/kubernetes"
	"k8s.io/client-go/tools/clientcmd"
	"knative.dev/pkg/configmap"
	"knative.dev/pkg/logging"
	"knative.dev/pkg/signals"
	"knative.dev/pkg/system"
	"knative.dev/pkg/version"
	"knative.dev/pkg/webhook"

	eventsv1alpha1 "github.com/google/knative-gcp/pkg/apis/events/v1alpha1"
	messagingv1alpha1 "github.com/google/knative-gcp/pkg/apis/messaging/v1alpha1"
	pubsubv1alpha1 "github.com/google/knative-gcp/pkg/apis/pubsub/v1alpha1"
)

const (
	component = "webhook"
)

var (
	masterURL  = flag.String("master", "", "The address of the Kubernetes API server. Overrides any value in kubeconfig. Only required if out-of-cluster.")
	kubeconfig = flag.String("kubeconfig", "", "Path to a kubeconfig. Only required if out-of-cluster.")
)

type Store interface {
	WatchConfigs(configmap.Watcher)
	ToContext(context.Context) context.Context
}

type StoreFactory func(*zap.SugaredLogger) Store

func SharedMain(handlers map[schema.GroupVersionKind]webhook.GenericCRD, factories ...StoreFactory) {
	flag.Parse()
	cm, err := configmap.Load("/etc/config-logging")
	if err != nil {
		log.Fatal("Error loading logging configuration:", err)
	}
	config, err := logging.NewConfigFromMap(cm)
	if err != nil {
		log.Fatal("Error parsing logging configuration:", err)
	}
	logger, atomicLevel := logging.NewLoggerFromConfig(config, component)
	defer func() {
		_ = logger.Sync()
	}()
	logger = logger.With(zap.String("cloud.run/events", component))

	logger.Info("Starting the Cloud Run Events Webhook")

	// Set up signals so we handle the first shutdown signal gracefully.
	ctx := signals.NewContext()

	clusterConfig, err := clientcmd.BuildConfigFromFlags(*masterURL, *kubeconfig)
	if err != nil {
		logger.Fatalw("Failed to get cluster config", zap.Error(err))
	}

	kubeClient, err := kubernetes.NewForConfig(clusterConfig)
	if err != nil {
		logger.Fatalw("Failed to get the client set", zap.Error(err))
	}

	if err := version.CheckMinimumVersion(kubeClient.Discovery()); err != nil {
		logger.Fatalw("Version check failed", err)
	}

	// Watch the logging config map and dynamically update logging levels.
	configMapWatcher := configmap.NewInformedWatcher(kubeClient, system.Namespace())
	configMapWatcher.Watch(logging.ConfigMapName(), logging.UpdateLevelFromConfigMap(logger, atomicLevel, component))

	// If you want to control Defaulting or Validation, you can attach config state
	// to the context by watching the configmap here, and then uncommenting the logic
	// below.
	stores := make([]Store, 0, len(factories))
	for _, sf := range factories {
		store := sf(logger)
		store.WatchConfigs(configMapWatcher)
		stores = append(stores, store)
	}

	if err = configMapWatcher.Start(ctx.Done()); err != nil {
		logger.Fatalw("Failed to start the ConfigMap watcher", zap.Error(err))
	}

	stats, err := webhook.NewStatsReporter()
	if err != nil {
		logger.Fatalw("Failed to initialize the stats reporter", zap.Error(err))
	}

	options := webhook.ControllerOptions{
		ServiceName:    "webhook",
		DeploymentName: "webhook",
		Namespace:      system.Namespace(),
		Port:           8443,
		SecretName:     "webhook-certs",
		WebhookName:    fmt.Sprintf("webhook.%s.events.cloud.run", system.Namespace()),
		StatsReporter:  stats,
	}

	controller := webhook.AdmissionController{
		Client:                kubeClient,
		Options:               options,
		Handlers:              handlers,
		Logger:                logger,
		DisallowUnknownFields: true,

		WithContext: func(ctx context.Context) context.Context {
			for _, store := range stores {
				ctx = store.ToContext(ctx)
			}
			return ctx
		},
	}
	if err = controller.Run(ctx.Done()); err != nil {
		logger.Fatalw("Failed to start the admission controller", zap.Error(err))
	}
}

func main() {
	handlers := map[schema.GroupVersionKind]webhook.GenericCRD{
<<<<<<< HEAD
		MessagingV1alpha1.SchemeGroupVersion.WithKind("Channel"):       &MessagingV1alpha1.Channel{},
		MessagingV1alpha1.SchemeGroupVersion.WithKind("Decorator"):     &MessagingV1alpha1.Decorator{},
=======
		messagingv1alpha1.SchemeGroupVersion.WithKind("Channel"):       &messagingv1alpha1.Channel{},
		eventsv1alpha1.SchemeGroupVersion.WithKind("Storage"):          &eventsv1alpha1.Storage{},
>>>>>>> 79bf440d
		pubsubv1alpha1.SchemeGroupVersion.WithKind("PullSubscription"): &pubsubv1alpha1.PullSubscription{},
		pubsubv1alpha1.SchemeGroupVersion.WithKind("Topic"):            &pubsubv1alpha1.Topic{},
	}
	SharedMain(handlers)

	// To setup a config "Store" to track a set of configurations and persist itself to
	// the context passed to webhook invocations, you would pass something like this to
	// SharedMain as well:
	// func(logger *zap.SugaredLogger) Store {
	// 	return apiconfig.NewStore(logger.Named("config-store"))
	// }
}<|MERGE_RESOLUTION|>--- conflicted
+++ resolved
@@ -143,13 +143,9 @@
 
 func main() {
 	handlers := map[schema.GroupVersionKind]webhook.GenericCRD{
-<<<<<<< HEAD
-		MessagingV1alpha1.SchemeGroupVersion.WithKind("Channel"):       &MessagingV1alpha1.Channel{},
-		MessagingV1alpha1.SchemeGroupVersion.WithKind("Decorator"):     &MessagingV1alpha1.Decorator{},
-=======
 		messagingv1alpha1.SchemeGroupVersion.WithKind("Channel"):       &messagingv1alpha1.Channel{},
+		messagingv1alpha1.SchemeGroupVersion.WithKind("Decorator"):     &messagingv1alpha1.Decorator{},
 		eventsv1alpha1.SchemeGroupVersion.WithKind("Storage"):          &eventsv1alpha1.Storage{},
->>>>>>> 79bf440d
 		pubsubv1alpha1.SchemeGroupVersion.WithKind("PullSubscription"): &pubsubv1alpha1.PullSubscription{},
 		pubsubv1alpha1.SchemeGroupVersion.WithKind("Topic"):            &pubsubv1alpha1.Topic{},
 	}
